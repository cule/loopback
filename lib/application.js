--- conflicted
+++ resolved
@@ -94,11 +94,7 @@
  * var User = loopback.User;
  * app.model(User, { dataSource: 'db' });
  *
-<<<<<<< HEAD
  * // LoopBack 1.x way: create and attach a new model (deprecated)
-=======
- * // The old way: create and attach a new model (deprecated)
->>>>>>> 828aec94
  * var Widget = app.model('Widget', {
  *   dataSource: 'db',
  *   properties: {
@@ -118,54 +114,6 @@
  */
 
 app.model = function (Model, config) {
-<<<<<<< HEAD
-  if(arguments.length === 1) {
-    assert(Model.prototype instanceof registry.Model,
-      'Model must be a descendant of loopback.Model');
-    if(Model.sharedClass) {
-      this.remotes().addClass(Model.sharedClass);
-    }
-    this.models().push(Model);
-    clearHandlerCache(this);
-    Model.shared = true;
-    Model.app = this;
-    Model.emit('attached', this);
-    return Model;
-  }
-
-  config = config || {};
-
-  if (typeof Model === 'string') {
-    // create & attach the model - loopback 1.x compatibility
-
-    // create config for loopback.modelFromConfig
-    var modelConfig = extend({}, config);
-    modelConfig.options = extend({}, config.options);
-    modelConfig.name = Model;
-
-    // modeller does not understand `dataSource` option
-    delete modelConfig.dataSource;
-
-    Model = registry.createModel(modelConfig);
-
-    // delete config options already applied
-    ['relations', 'base', 'acls', 'hidden'].forEach(function(prop) {
-      delete config[prop];
-      if (config.options) delete config.options[prop];
-    });
-    delete config.properties;
-  }
-
-  configureModel(Model, config, this);
-
-  var modelName = Model.modelName;
-  this.models[modelName] =
-  this.models[classify(modelName)] =
-  this.models[camelize(modelName)] = Model;
-
-  if (config.public !== false) {
-    this.model(Model);
-=======
   var isPublic = true;
   if (arguments.length > 1) {
     config = config || {};
@@ -204,22 +152,16 @@
 
   this.models().push(Model);
 
-  if (isPublic) {
-    var remotingClassName = compat.getClassNameForRemoting(Model);
-    this.remotes().exports[remotingClassName] = Model;
+  if (isPublic && Model.sharedClass) {
+    this.remotes().addClass(Model.sharedClass);
     clearHandlerCache(this);
->>>>>>> 828aec94
-  }
-
-  Model.shared = isPublic; // The base Model has shared = true
+  }
+
+  Model.shared = isPublic;
   Model.app = this;
   Model.emit('attached', this);
   return Model;
 };
-<<<<<<< HEAD
-
-=======
->>>>>>> 828aec94
 
 /**
  * Get the models exported by the app. Returns only models defined using `app.model()`
@@ -665,17 +607,10 @@
   assert(dataSource instanceof DataSource,
       ModelCtor.modelName + ' is referencing a dataSource that does not exist: "' +
         config.dataSource +'"');
-<<<<<<< HEAD
 
   config = extend({}, config);
   config.dataSource = dataSource;
 
-=======
-
-  config = extend({}, config);
-  config.dataSource = dataSource;
-
->>>>>>> 828aec94
   registry.configureModel(ModelCtor, config);
 }
 
