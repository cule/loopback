{
  "name": "loopback",
  "description": "LoopBack: Open Mobile Platform for Node.js",
  "keywords": [
    "StrongLoop",
    "LoopBack",
    "Mobile",
    "Backend",
    "Platform",
    "mBaaS"
  ],
  "version": "1.6.2",
  "scripts": {
    "test": "mocha -R spec"
  },
  "dependencies": {
    "debug": "~0.7.4",
    "express": "~3.4.8",
    "strong-remoting": "~1.2.4",
    "inflection": "~1.2.7",
    "passport": "~0.2.0",
    "passport-local": "~0.1.6",
    "nodemailer": "~0.6.0",
    "ejs": "~0.8.5",
    "bcryptjs": "~0.7.10",
    "underscore.string": "~2.3.3",
    "underscore": "~1.6.0",
    "uid2": "0.0.3",
    "async": "~0.2.10"
  },
  "peerDependencies": {
    "loopback-datasource-juggler": "~1.3.0"
  },
  "devDependencies": {
    "loopback-datasource-juggler": "~1.3.0",
    "mocha": "~1.17.1",
    "strong-task-emitter": "0.0.x",
    "supertest": "~0.9.0",
    "chai": "~1.9.0",
    "loopback-testing": "~0.1.2",
    "browserify": "~3.14.1",
    "grunt": "~0.4.2",
    "grunt-browserify": "~1.3.0",
    "grunt-contrib-uglify": "~0.3.2",
    "grunt-contrib-jshint": "~0.8.0",
    "grunt-contrib-watch": "~0.5.3",
    "karma-script-launcher": "~0.1.0",
    "karma-chrome-launcher": "~0.1.2",
    "karma-firefox-launcher": "~0.1.3",
    "karma-html2js-preprocessor": "~0.1.0",
    "karma-phantomjs-launcher": "~0.1.2",
    "karma": "~0.10.9",
    "karma-browserify": "0.0.6",
    "karma-mocha": "~0.1.1",
    "grunt-karma": "~0.6.2"
  },
  "repository": {
    "type": "git",
    "url": "https://github.com/strongloop/loopback"
  },
<<<<<<< HEAD
  "browser": {
    "express": "./lib/browser-express.js",
    "connect": false,
    "passport": false,
    "passport-local": false
  },
  "license": "MIT"
=======
  "license": {
    "name": "Dual MIT/StrongLoop",
    "url": "https://github.com/strongloop/loopback/blob/master/LICENSE"
  }
>>>>>>> edd16b9c
}<|MERGE_RESOLUTION|>--- conflicted
+++ resolved
@@ -58,18 +58,14 @@
     "type": "git",
     "url": "https://github.com/strongloop/loopback"
   },
-<<<<<<< HEAD
   "browser": {
     "express": "./lib/browser-express.js",
     "connect": false,
     "passport": false,
     "passport-local": false
   },
-  "license": "MIT"
-=======
   "license": {
     "name": "Dual MIT/StrongLoop",
     "url": "https://github.com/strongloop/loopback/blob/master/LICENSE"
   }
->>>>>>> edd16b9c
 }