--- conflicted
+++ resolved
@@ -38,9 +38,6 @@
       expect(classes).to.contain('color');
     });
 
-<<<<<<< HEAD
-    it.onServer('updates REST API when a new model is added', function(done) {
-=======
     it('registers existing models to app.models', function() {
       var Color = db.createModel('color', {name: String});
       app.model(Color);
@@ -50,8 +47,7 @@
       expect(app.models.Color).to.equal(Color);
     });
 
-    it('updates REST API when a new model is added', function(done) {
->>>>>>> 828aec94
+    it.onServer('updates REST API when a new model is added', function(done) {
       app.use(loopback.rest());
       request(app).get('/colors').expect(404, function(err, res) {
         if (err) return done(err);
@@ -151,20 +147,6 @@
       expect(app.models.foo.shared).to.equal(true);
     });
 
-  });
-
-  describe('app.model(ModelCtor, config)', function() {
-    it('attaches the model to a datasource', function() {
-      app.dataSource('db', { connector: 'memory' });
-      var TestModel = loopback.Model.extend('TestModel');
-      // TestModel was most likely already defined in a different test,
-      // thus TestModel.dataSource may be already set
-      delete TestModel.dataSource;
-
-      app.model(TestModel, { dataSource: 'db' });
-
-      expect(app.models.TestModel.dataSource).to.equal(app.dataSources.db);
-    });
   });
 
   describe('app.model(ModelCtor, config)', function() {
